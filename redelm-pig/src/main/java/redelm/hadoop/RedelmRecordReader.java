/**
 * Copyright 2012 Twitter, Inc.
 *
 * Licensed under the Apache License, Version 2.0 (the "License");
 * you may not use this file except in compliance with the License.
 * You may obtain a copy of the License at
 *
 * http://www.apache.org/licenses/LICENSE-2.0
 *
 * Unless required by applicable law or agreed to in writing, software
 * distributed under the License is distributed on an "AS IS" BASIS,
 * WITHOUT WARRANTIES OR CONDITIONS OF ANY KIND, either express or implied.
 * See the License for the specific language governing permissions and
 * limitations under the License.
 */
package redelm.hadoop;

import java.io.IOException;
import java.util.ArrayList;
import java.util.Arrays;
import java.util.HashMap;
import java.util.LinkedList;
import java.util.List;
import java.util.Map;

<<<<<<< HEAD
import org.apache.hadoop.fs.FSDataInputStream;
import org.apache.hadoop.fs.FileSystem;
import org.apache.hadoop.fs.Path;
import org.apache.hadoop.mapreduce.InputSplit;
import org.apache.hadoop.mapreduce.RecordReader;
import org.apache.hadoop.mapreduce.TaskAttemptContext;

import redelm.Log;
=======
>>>>>>> 7133e58f
import redelm.column.mem.MemColumnsStore;
import redelm.io.ColumnIOFactory;
import redelm.io.MessageColumnIO;
import redelm.io.RecordConsumer;
import redelm.parser.MessageTypeParser;
import redelm.schema.GroupType;
import redelm.schema.MessageType;
import redelm.schema.Type;

import org.apache.hadoop.conf.Configuration;
import org.apache.hadoop.fs.FSDataInputStream;
import org.apache.hadoop.fs.FileSystem;
import org.apache.hadoop.fs.Path;
import org.apache.hadoop.mapreduce.InputSplit;
import org.apache.hadoop.mapreduce.RecordReader;
import org.apache.hadoop.mapreduce.TaskAttemptContext;

/**
 * Reads the records from a block of a RedElm file
 *
 * @see RedelmInputFormat
 *
 * @author Julien Le Dem
 *
 * @param <T> type of the materialized records
 */
public class RedelmRecordReader<T> extends RecordReader<Void, T> {
  private static final Log LOG = Log.getLog(RedelmRecordReader.class);

  private ColumnIOFactory columnIOFactory = new ColumnIOFactory();
  private Map<String, ColumnMetaData> columnTypes = new HashMap<String, ColumnMetaData>();
  private T currentValue;
  private int total;
  private int current;
  private RedelmFileReader reader;
  private List<T> destination = new LinkedList<T>();
  private redelm.io.RecordReader recordReader;
  private MemColumnsStore columnsStore;
  private RecordConsumer recordConsumer;
  private FSDataInputStream f;
  private ReadSupport<T> readSupport;
  private MessageType requestedSchema;

  private long totalTimeSpentReadingBytes;
  private long totalTimeSpentProcessingRecords;

  private long startedReadingCurrentBlockAt;
  private int currentBlockRecordCount;

  /**
   *
   * @param requestedSchema the requested schema (a subset of the original schema) for record projection
   */
  RedelmRecordReader(String requestedSchema) {
    this.requestedSchema = MessageTypeParser.parseMessageType(requestedSchema);
  }

  private void checkRead() throws IOException {
    if (columnsStore == null || columnsStore.isFullyConsumed()) {
      if (columnsStore != null) {
        long timeAssembling = System.currentTimeMillis() - startedReadingCurrentBlockAt;
        totalTimeSpentProcessingRecords += timeAssembling;
        LOG.info("Assembled and processed " + currentBlockRecordCount + " records in " + timeAssembling + " ms "+((float)currentBlockRecordCount / timeAssembling) + " rec/ms");
        long totalTime = totalTimeSpentProcessingRecords + totalTimeSpentReadingBytes;
        long percentReading = 100 * totalTimeSpentReadingBytes / totalTime;
        long percentProcessing = 100 * totalTimeSpentProcessingRecords / totalTime;
        LOG.info("time spent so far " + percentReading + "% reading ("+totalTimeSpentReadingBytes+" ms) and " + percentProcessing + "% processing ("+totalTimeSpentProcessingRecords+" ms)");
      }
      columnsStore = new MemColumnsStore(0, requestedSchema);
      LOG.info("reading next block");
      long t0 = System.currentTimeMillis();
      BlockData columnsData = reader.readColumns();
      if (columnsData == null) {
        return;
      }
      for (ColumnData columnData : columnsData.getColumns()) {
        ColumnMetaData columnMetaData = columnTypes.get(Arrays.toString(columnData.getPath()));
        columnsStore.setForRead(
            columnData.getPath(), columnMetaData.getType(),
            columnMetaData.getValueCount(),
            columnData.getRepetitionLevels(),
            columnData.getDefinitionLevels(),
            columnData.getData()
            );
      }
      long timeSpentReading = System.currentTimeMillis() - t0;
      totalTimeSpentReadingBytes += timeSpentReading;
      LOG.info("block read in memory in " + timeSpentReading + " ms");
      MessageColumnIO columnIO = columnIOFactory.getColumnIO(requestedSchema, columnsStore);
      recordReader = columnIO.getRecordReader();
      recordConsumer = readSupport.newRecordConsumer(destination);
      startedReadingCurrentBlockAt = System.currentTimeMillis();
      currentBlockRecordCount = columnsData.getRecordCount();
    }
  }

  /**
   * {@inheritDoc}
   */
  @Override
  public void close() throws IOException {
    f.close();
  }

  /**
   * always returns null
   */
  @Override
  public Void getCurrentKey() throws IOException, InterruptedException {
    return null;
  }

  /**
   * {@inheritDoc}
   */
  @Override
  public T getCurrentValue() throws IOException,
  InterruptedException {
    return currentValue;
  }

  /**
   * {@inheritDoc}
   */
  @Override
  public float getProgress() throws IOException, InterruptedException {
    return (float)current/total;
  }

  /**
   * {@inheritDoc}
   */
  @Override
  public void initialize(InputSplit inputSplit, TaskAttemptContext taskAttemptContext)
      throws IOException, InterruptedException {
    Configuration configuration = taskAttemptContext.getConfiguration();
    FileSystem fs = FileSystem.get(configuration);
    @SuppressWarnings("unchecked") // I know
    RedelmInputSplit<T> redelmInputSplit = (RedelmInputSplit<T>)inputSplit;
    this.readSupport = redelmInputSplit.getReadSupport();
    Path path = redelmInputSplit.getPath();
    f = fs.open(path);
    List<BlockMetaData> blocks = redelmInputSplit.getBlocks();
    List<String[]> columns = new ArrayList<String[]>();
    // a split has at least one block
    // all blocks have the same columns
    // TODO: just generate the column list from the schema
    for (ColumnMetaData columnMetaData : blocks.get(0).getColumns()) {
      columnTypes.put(Arrays.toString(columnMetaData.getPath()), columnMetaData);
      if (contains(requestedSchema, columnMetaData.getPath())) {
        columns.add(columnMetaData.getPath());
      }
    }
<<<<<<< HEAD
    reader = new RedelmFileReader(f, blocks, columns, redelmInputSplit.getFileMetaData().getCodecClassName());
    for (BlockMetaData block : blocks) {
      total += block.getRecordCount();
    }
=======
    reader = new RedelmFileReader(configuration, f, Arrays.asList(block), columns, redelmInputSplit.getFileMetaData().getCodecClassName());
    total = block.getRecordCount();
>>>>>>> 7133e58f
  }

  private boolean contains(GroupType requestedSchema, String[] path) {
    return contains(requestedSchema, path, 0);
  }

  private boolean contains(GroupType group, String[] path, int index) {
    if (index == path.length) {
      return false;
    }
    if (group.containsField(path[index])) {
      Type type = group.getType(path[index]);
      if (type.isPrimitive()) {
        return index + 1 == path.length;
      } else {
        return contains(type.asGroupType(), path, index + 1);
      }
    }
    return false;
  }

  /**
   * {@inheritDoc}
   */
  @Override
  public boolean nextKeyValue() throws IOException, InterruptedException {
    checkRead();
    if (destination.size() == 0 && current<total) {
      recordReader.read(recordConsumer);
    }
    if (destination.size() == 0) {
      currentValue = null;
      return false;
    }
    current ++;
    currentValue = destination.remove(0);
    return true;
  }
}<|MERGE_RESOLUTION|>--- conflicted
+++ resolved
@@ -23,7 +23,6 @@
 import java.util.List;
 import java.util.Map;
 
-<<<<<<< HEAD
 import org.apache.hadoop.fs.FSDataInputStream;
 import org.apache.hadoop.fs.FileSystem;
 import org.apache.hadoop.fs.Path;
@@ -32,8 +31,6 @@
 import org.apache.hadoop.mapreduce.TaskAttemptContext;
 
 import redelm.Log;
-=======
->>>>>>> 7133e58f
 import redelm.column.mem.MemColumnsStore;
 import redelm.io.ColumnIOFactory;
 import redelm.io.MessageColumnIO;
@@ -187,15 +184,11 @@
         columns.add(columnMetaData.getPath());
       }
     }
-<<<<<<< HEAD
-    reader = new RedelmFileReader(f, blocks, columns, redelmInputSplit.getFileMetaData().getCodecClassName());
+    reader = new RedelmFileReader(configuration, f, blocks, columns, redelmInputSplit.getFileMetaData().getCodecClassName());
     for (BlockMetaData block : blocks) {
       total += block.getRecordCount();
     }
-=======
-    reader = new RedelmFileReader(configuration, f, Arrays.asList(block), columns, redelmInputSplit.getFileMetaData().getCodecClassName());
-    total = block.getRecordCount();
->>>>>>> 7133e58f
+
   }
 
   private boolean contains(GroupType requestedSchema, String[] path) {

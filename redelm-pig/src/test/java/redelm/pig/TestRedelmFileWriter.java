--- conflicted
+++ resolved
@@ -47,7 +47,7 @@
 
     FSDataOutputStream fout = fileSystem.create(path, true);
 
-    MessageType schema = MessageTypeParser.parseMessageType("message m { required group a {required string b;}; required group c { required int64 d; };}");
+    MessageType schema = MessageTypeParser.parseMessageType("message m { required group a {required string b;} required group c { required int64 d; }}");
     String[] path1 = {"a", "b"};
     ColumnDescriptor c1 = new ColumnDescriptor(path1 , Primitive.STRING);
     String[] path2 = {"c", "d"};
@@ -104,13 +104,8 @@
     Footer readFooter = RedelmFileReader.readFooter(fin, fileSystem.getFileStatus(path).getLen());
 
     {
-<<<<<<< HEAD
-      Assert.assertEquals(2, readFooter.getBlocks().size());
+      assertEquals(2, readFooter.getBlocks().size());
       RedelmFileReader r = new RedelmFileReader(fin, Arrays.asList(readFooter.getBlocks().get(0)), Arrays.<String[]>asList(path1), CODEC);
-=======
-      assertEquals(2, readFooter.getBlocks().size());
-      RedelmFileReader r = new RedelmFileReader(fin, Arrays.asList(readFooter.getBlocks().get(0)), Arrays.<String[]>asList(path1));
->>>>>>> 32bb5251
       BlockData blockData = r.readColumns();
       List<ColumnData> cols = blockData.getColumns();
       System.out.println(cols);
